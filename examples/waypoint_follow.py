--- conflicted
+++ resolved
@@ -305,11 +305,7 @@
             "num_agents": 1,
             "timestep": 0.01,
             "integrator": "rk4",
-<<<<<<< HEAD
-            "control_input": ["speed", "angle"],
-=======
             "control_input": ["speed", "steering_angle"],
->>>>>>> eb7875ad
             "model": "st",
             "observation_config": {"type": "kinematic_state"},
             "params": {"mu": 1.0},
